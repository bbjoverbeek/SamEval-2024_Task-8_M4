import itertools
from typing import Literal
import requests
import warnings
from tqdm import tqdm

from model import run
from utilities import Feature, Task, Options

"""
To test the different set of features, classifiers and neural network options, we will run this file that will produce
scores for all different combinations. The results will be saved in a CSV file. Here you can easily filter the data 
based on features and filter them on scores.
"""

TOPIC = "gurzQZYSKDVkpMej1BR7IN6sKMPPzd36BDRzKBYJWtH4zP8Mpldt1I4AWWRHA"
TASK = Task.A
HEAD = None
NOTIFY = True
FEATURES = [
    Feature.TENSE,
    Feature.VOICE,
    Feature.PRONOUNS,
    Feature.NAMED_ENTITIES,
    Feature.SENTIMENT,
    Feature.POS_TAGS,
    Feature.DOMAIN
]


warnings.filterwarnings('ignore')

def create_vector_dir_name(task: Task, set_name: Literal["train", "dev"]) -> str:
    return f"vectors/Subtask{task.value}/{set_name}_monolingual"


def create_options(
        model: Literal["nn", "traditional"],
        task: Task,
        other_options: tuple[int, int, float, int, list[Feature]] | tuple[str, list[Feature]]
) -> Options:
    features = other_options[-1]

    options = Options(
        features=features,
        model=model,
        vectors_training_dir=create_vector_dir_name(task, "train"),
        vectors_test_dir=create_vector_dir_name(task, "dev"),
        normalize_features=False,
        data_dir="data",
        task=task,
        model_dir=f"models/{task}/{model}",
        results_file=f"results_{task.value}.csv",
    )

    match model:
        case "nn":
            epochs, batch_size, learning_rate, model_number = other_options[0:4]
            options.epochs = epochs
            options.batch_size = batch_size
            options.learning_rate = learning_rate
            options.model_number = model_number
        case "traditional":
            options.classifier = other_options[0]

    return options


def create_feature_combinations() -> list[list[Feature]]:
    status = [True, False]

    feature_combinations = map(
        lambda x: [FEATURES[index] for index, value in enumerate(x) if value],
        itertools.product(status, repeat=len(FEATURES))
    )

    feature_combinations = filter(
        lambda x: len(x) > 0,
        feature_combinations
    )

    feature_combinations = list(feature_combinations)
    return feature_combinations


def create_classifier_combinations() -> list[tuple[str, list[Feature]]]:
    classifiers = ["svm", "knn", "naive-bayes"]
    feature_combinations = create_feature_combinations()

    classifier_combinations = list(itertools.product(classifiers, feature_combinations))

    return classifier_combinations


def create_nn_combinations() -> list[tuple[int, int, float, int, list[Feature]]]:
    epochs = [4, 8, 16, 32]
    batch_sizes = [8, 16, 32, 64]
    learning_rates = [0.0005, 0.001, 0.005]
    model_numbers = [1, 2]
    feature_combinations = create_feature_combinations()

    nn_combinations = list(itertools.product(epochs, batch_sizes, learning_rates, model_numbers, feature_combinations))

    return nn_combinations


def run_combinations(model: Literal["nn", "traditional"], combinations: list) -> None:
    if HEAD is not None:
        combinations = combinations[:HEAD]

<<<<<<< HEAD
    classifier_combinations = create_classifier_combinations()
    for index, combinations in tqdm(enumerate(classifier_combinations), desc="Training Classifiers", total=len(classifier_combinations)):
        options = create_options("traditional", Task.A, combinations)

        if index % 10 == 0:
=======
    for index, combination in enumerate(combinations):
        options = create_options(model, TASK, combination)

        if index % 50 == 0 and NOTIFY:
>>>>>>> a1225729
            requests.post(
                f"https://ntfy.sh/{TOPIC}",
                data=f"Currently running {index + 1}/{len(combinations)} {model} combinations.".encode(
                    "utf-8"
                )
            )

        run(options)

<<<<<<< HEAD
    nn_combinations = create_nn_combinations()

    for index, combinations in tqdm(enumerate(nn_combinations), desc="Training Neural Networks", total=len(nn_combinations)):
        options = create_options("nn", Task.A, combinations)

        if index % 10 == 0:
            requests.post(
                f"https://ntfy.sh/{topic}",
                data=f"Currently running {index + 1}/{len(nn_combinations)} nn combinations.".encode(
                    "utf-8"
                )
            )
=======
>>>>>>> a1225729

def main():
    classifier_combinations = create_classifier_combinations()
    run_combinations("traditional", classifier_combinations)
    nn_combinations = create_nn_combinations()
    run_combinations("nn", nn_combinations)

if __name__ == "__main__":
    main()<|MERGE_RESOLUTION|>--- conflicted
+++ resolved
@@ -108,18 +108,10 @@
     if HEAD is not None:
         combinations = combinations[:HEAD]
 
-<<<<<<< HEAD
-    classifier_combinations = create_classifier_combinations()
-    for index, combinations in tqdm(enumerate(classifier_combinations), desc="Training Classifiers", total=len(classifier_combinations)):
-        options = create_options("traditional", Task.A, combinations)
-
-        if index % 10 == 0:
-=======
-    for index, combination in enumerate(combinations):
+    for index, combination in tqdm(enumerate(combinations), desc=f"Training {model} models", total=len(combinations)):
         options = create_options(model, TASK, combination)
 
         if index % 50 == 0 and NOTIFY:
->>>>>>> a1225729
             requests.post(
                 f"https://ntfy.sh/{TOPIC}",
                 data=f"Currently running {index + 1}/{len(combinations)} {model} combinations.".encode(
@@ -129,21 +121,6 @@
 
         run(options)
 
-<<<<<<< HEAD
-    nn_combinations = create_nn_combinations()
-
-    for index, combinations in tqdm(enumerate(nn_combinations), desc="Training Neural Networks", total=len(nn_combinations)):
-        options = create_options("nn", Task.A, combinations)
-
-        if index % 10 == 0:
-            requests.post(
-                f"https://ntfy.sh/{topic}",
-                data=f"Currently running {index + 1}/{len(nn_combinations)} nn combinations.".encode(
-                    "utf-8"
-                )
-            )
-=======
->>>>>>> a1225729
 
 def main():
     classifier_combinations = create_classifier_combinations()
